"""
app.py
This file contains the main application logic for the U-Store web 
application. It handles the routing and rendering of different pages, 
as well as the interaction with the backend server and database.
"""

import json
import logging
import requests
from flask import (
    Flask,
    flash,
    jsonify,
    redirect,
    render_template,
    request,
    session,
    url_for,
)

from auth import auth_bp, authenticate
from config import get_debug_mode, SECRET_KEY
from database import (
    get_main_db_connection,
    get_user_db_connection,
    init_user_db,)
from db_utils import update_order_claim_status, get_user_cart

logging.basicConfig(level=logging.DEBUG)

app = Flask(__name__)
app.secret_key = SECRET_KEY
app.register_blueprint(auth_bp)

SERVER_URL = "http://localhost:5150"
REQUEST_TIMEOUT = 5
DELIVERY_FEE_PERCENTAGE = 0.1


def get_user_data(user_id):
    """Fetch user data from the database."""
    conn = get_user_db_connection()
    cursor = conn.cursor()
    user = cursor.execute(
        "SELECT * FROM users WHERE user_id = ?", (user_id,)).fetchone()
    conn.close()
    return user


def get_user_orders(user_id):
    """Fetch all orders made by the user."""
    conn = get_main_db_connection()
    cursor = conn.cursor()
    orders = cursor.execute(
        """SELECT * FROM orders
        WHERE user_id = ?
        ORDER BY timestamp DESC""",
        (user_id,),).fetchall()
    conn.close()
    return orders


def calculate_user_stats(orders):
    """Calculate statistics based on the user's orders."""
    total_spent = 0
    total_items = 0

    for order in orders:
        total_items += order["total_items"]
        cart = json.loads(order["cart"])
        subtotal = sum(
            details.get("quantity", 0) * details.get("price", 0)
            for details in cart.values())
        total_spent += subtotal

    return {
        "total_orders": len(orders),
        "total_spent": round(total_spent, 2),
        "total_items": total_items,}


def add_phone_number_column():
    """Add phone number column to users table."""
    conn = get_user_db_connection()
    cursor = conn.cursor()
    cursor.execute("ALTER TABLE users ADD COLUMN phone_number TEXT;")
    conn.commit()
    conn.close()


@app.route("/", methods=["GET"])
@app.route("/index", methods=["GET"])
def home():
    """Display the home page and initialize user if needed."""
    username = authenticate()
    session["user_id"] = username

    conn = get_user_db_connection()
    cursor = conn.cursor()

    cursor.execute(
        """INSERT OR IGNORE INTO users (user_id, name, cart)
        VALUES (?, ?, '{}')""",
        (session["user_id"], username),)
    conn.commit()
    conn.close()

    return render_template("home.html", username=username)


@app.route("/shop")
def shop():
    """Display items available in the shop and current order if any."""
    username = authenticate()
    try:
        response = requests.get(
            f"{SERVER_URL}/items", timeout=REQUEST_TIMEOUT)
        response.raise_for_status()
        sample_items = response.json()
        categories = set(
            item["category"] for item in sample_items.values())
    except (requests.RequestException, ValueError) as e:
        logging.error("Error fetching shop items: %s", str(e))
        flash("Unable to load shop items. Please try again later.")
        return redirect(url_for("home"))

    user_id = session.get("user_id")
    if not user_id:
        return redirect(url_for("auth.login"))

    conn = get_main_db_connection()
    cursor = conn.cursor()
    cursor.execute(
        """SELECT * FROM orders
        WHERE user_id = ? AND status IN ('PLACED', 'CLAIMED')
        ORDER BY timestamp DESC LIMIT 1""",
        (user_id,),)
    current_order = cursor.fetchone()
    conn.close()

    return render_template(
        "shop.html",
        categories=sorted(categories),
        current_order=current_order,
        username=username,)


@app.route("/get_category_items")
def get_category_items():
    """Return items for a specific category in JSON format."""
    category = request.args.get("category")
    if not category:
        return jsonify({"error": "Category not specified"}), 400

    response = requests.get(
        f"{SERVER_URL}/items", timeout=REQUEST_TIMEOUT)
    all_items = response.json()

    items_in_category = {
        k: v
        for k, v in all_items.items()
        if v.get("category") == category}

    user_id = session.get("user_id")
    favorite_item_ids = set()
    if user_id:
        conn = get_user_db_connection()
        cursor = conn.cursor()
        cursor.execute(
            "SELECT item_id FROM favorites WHERE user_id = ?",
            (user_id,),)
        favorite_items = cursor.fetchall()
        conn.close()
        favorite_item_ids = {
            str(row["item_id"]) for row in favorite_items}

    for item_id_str, item in items_in_category.items():
        item["is_favorite"] = item_id_str in favorite_item_ids

    return jsonify({"items": items_in_category})


@app.route("/shopper_timeline")
def shopper_timeline():
    """Display the shopper's order timeline."""
    username = authenticate()
    user_id = session.get("user_id")
    if not user_id:
        return redirect(url_for("home"))

    conn = get_main_db_connection()
    cursor = conn.cursor()

    cursor.execute(
        """SELECT * FROM orders
        WHERE user_id = ?
        ORDER BY timestamp DESC LIMIT 1""",
        (user_id,),)
    order = cursor.fetchone()

    deliverer_venmo = None
    deliverer_phone = None
    if order and order["claimed_by"]:
        user_conn = get_user_db_connection()
        user_cursor = user_conn.cursor()
        user_cursor.execute(
            """SELECT venmo_handle, phone_number
            FROM users WHERE user_id = ?""",
            (order["claimed_by"],),)
        deliverer = user_cursor.fetchone()
        if deliverer:
            deliverer_venmo = deliverer["venmo_handle"]
            deliverer_phone = deliverer["phone_number"]
        user_conn.close()

    conn.close()

    if not order:
        return "No orders found."

    order_dict = dict(order)
    order_dict["timeline"] = json.loads(
        order_dict.get("timeline", "{}"))
    order_dict["cart"] = json.loads(order_dict.get("cart", "{}"))

    return render_template(
        "shopper_timeline.html",
        order=order_dict,
        deliverer_venmo=deliverer_venmo,
        deliverer_phone=deliverer_phone,
        username=username,)


@app.route("/category_view/<category>")
def category_view(category):
    """Display items in a specific category."""
    username = authenticate()
    response = requests.get(
        f"{SERVER_URL}/items", timeout=REQUEST_TIMEOUT)
    sample_items = response.json()
    items_in_category = {
        k: v
        for k, v in sample_items.items()
        if v.get("category") == category}
    return render_template(
        "category_view.html",
        category=category,
        items=items_in_category,
        username=username,)


@app.route("/cart_view")
def cart_view():
    """Display the cart view with item subtotals and total cost."""
    username = authenticate()
    if "user_id" not in session:
        return redirect(url_for("home"))

    items_response = requests.get(
        f"{SERVER_URL}/items", timeout=REQUEST_TIMEOUT)
    cart_response = requests.get(
        f"{SERVER_URL}/cart",
        json={"user_id": session["user_id"]},
        timeout=REQUEST_TIMEOUT,)

    sample_items = items_response.json()
    cart = cart_response.json()

    subtotal = sum(
        details.get("quantity", 0)
        * sample_items.get(item_id, {}).get("price", 0)
        for item_id, details in cart.items()
        if isinstance(details, dict))
    delivery_fee = round(subtotal * DELIVERY_FEE_PERCENTAGE, 2)
    total = round(subtotal + delivery_fee, 2)

    return render_template(
        "cart_view.html",
        cart=cart,
        items=sample_items,
        subtotal=subtotal,
        delivery_fee=delivery_fee,
        total=total,
        username=username,)


@app.route("/add_to_cart/<item_id>", methods=["POST"])
def add_to_cart(item_id):
    """Add an item to the cart."""
    response = requests.post(
        f"{SERVER_URL}/cart",
        json={
            "user_id": session["user_id"],
            "item_id": item_id,
            "action": "add",
        }, timeout=REQUEST_TIMEOUT,)
    return jsonify(response.json())


@app.route("/delete_item/<item_id>", methods=["POST"])
def delete_item(item_id):
    """Delete an item from the cart and return updated cart info."""
    user_id = session["user_id"]
    response = requests.post(
        f"{SERVER_URL}/cart",
        json={
            "user_id": user_id,
            "item_id": item_id,
            "action": "delete",
        }, timeout=REQUEST_TIMEOUT,)

    if response.status_code != 200:
        return (
            jsonify(
                {"success": False, "error": "Failed to delete item"}
            ), 500,)

    cart_response = requests.get(
        f"{SERVER_URL}/cart",
        json={"user_id": user_id},
        timeout=REQUEST_TIMEOUT,)
    cart = cart_response.json()

    items_response = requests.get(
        f"{SERVER_URL}/items", timeout=REQUEST_TIMEOUT)
    items = items_response.json()

    subtotal = sum(
        details.get("quantity", 0)
        * items.get(item_id, {}).get("price", 0)
        for item_id, details in cart.items()
        if isinstance(details, dict))
    delivery_fee = round(subtotal * DELIVERY_FEE_PERCENTAGE, 2)
    total = round(subtotal + delivery_fee, 2)

    return jsonify(
        {
            "success": True,
            "cart": cart,
            "subtotal": f"{subtotal:.2f}",
            "delivery_fee": f"{delivery_fee:.2f}",
            "total": f"{total:.2f}",})


@app.route("/update_cart/<item_id>/<action>", methods=["POST"])
def update_cart(item_id, action):
    """Update the cart by increasing or decreasing item quantities."""
    user_id = session["user_id"]

    if action == "increase":
        response = requests.post(
            f"{SERVER_URL}/cart",
            json={
                "user_id": user_id,
                "item_id": item_id,
                "action": "add",
            }, timeout=REQUEST_TIMEOUT,)
    elif action == "decrease":
        cart_response = requests.get(
            f"{SERVER_URL}/cart",
            json={"user_id": user_id},
            timeout=REQUEST_TIMEOUT,)
        cart = cart_response.json()
        quantity = cart.get(item_id, {}).get("quantity", 0)

        if quantity > 1:
            response = requests.post(
                f"{SERVER_URL}/cart",
                json={
                    "user_id": user_id,
                    "item_id": item_id,
                    "quantity": quantity - 1,
                    "action": "update",
                }, timeout=REQUEST_TIMEOUT,)
        elif quantity == 1:
            response = requests.post(
                f"{SERVER_URL}/cart",
                json={
                    "user_id": user_id,
                    "item_id": item_id,
                    "action": "delete",
                }, timeout=REQUEST_TIMEOUT,)
        else:
            return (
                jsonify(
                    {"success": False, "error": "Item not in cart"}
                ), 400,)
    else:
        return (
            jsonify({"success": False, "error": "Invalid action"}),
            400,)

    if response.status_code != 200:
        return (
            jsonify(
                {"success": False, "error": "Failed to update cart"}
            ), 500,)

    return jsonify({"success": True})


@app.route("/get_cart_data")
def get_cart_data():
    """Return the current cart data and totals."""
    user_id = session.get("user_id")
    if not user_id:
        return (
            jsonify({"success": False, "error": "User not logged in"}),
            401,)

    cart_response = requests.get(
        f"{SERVER_URL}/cart",
        json={"user_id": user_id},
        timeout=REQUEST_TIMEOUT,)

    if cart_response.status_code != 200:
        return (
            jsonify(
                {"success": False, "error": "Failed to fetch cart data"}
            ), 500,)

    items_response = requests.get(
        f"{SERVER_URL}/items", timeout=REQUEST_TIMEOUT)
    items = items_response.json()

    cart = cart_response.json()
    subtotal = sum(
        details.get("quantity", 0)
        * items.get(item_id, {}).get("price", 0)
        for item_id, details in cart.items()
        if isinstance(details, dict))
    delivery_fee = round(subtotal * DELIVERY_FEE_PERCENTAGE, 2)
    total = round(subtotal + delivery_fee, 2)

    return jsonify(
        {
            "success": True,
            "cart": cart,
            "items": items,
            "subtotal": f"{subtotal:.2f}",
            "delivery_fee": f"{delivery_fee:.2f}",
            "total": f"{total:.2f}",})


@app.route("/order_status/<int:order_id>")
def order_status(order_id):
    """Return the timeline status of an order in JSON format."""
    conn = get_main_db_connection()
    cursor = conn.cursor()
    cursor.execute(
        "SELECT timeline FROM orders WHERE id = ?", (order_id,))
    order = cursor.fetchone()
    conn.close()

    if not order:
        return jsonify({"error": "Order not found."}), 404

    timeline = json.loads(order["timeline"])
    return jsonify({"timeline": timeline})


@app.route("/order_confirmation")
def order_confirmation():
    """Display the order confirmation page with items in cart."""
    username = authenticate()
    response = requests.get(
        f"{SERVER_URL}/cart",
        json={"user_id": session["user_id"]},
        timeout=REQUEST_TIMEOUT,)
    items_in_cart = len(response.json())
    return render_template(
        "order_confirmation.html",
        items_in_cart=items_in_cart,
        username=username,)

@app.route("/logout_confirmation")
def logout_confirmation():
    """Display logout confirmation page"""

    return render_template(
        "logout_confirmation.html"
    )

@app.route("/place_order", methods=["POST"])
def place_order():
    """Place an order and clear the user's cart."""
    user_id = session.get("user_id")
    data = request.get_json()
    delivery_location = data.get("delivery_location")

    if not delivery_location:
        return jsonify({"error": "Delivery location is required"}), 400

    user_conn = get_user_db_connection()
    user_cursor = user_conn.cursor()
    user = user_cursor.execute(
        "SELECT cart FROM users WHERE user_id = ?", (user_id,)).fetchone()
    cart = json.loads(user["cart"]) if user and user["cart"] else {}

    if not cart:
        return jsonify({"error": "Cart is empty"}), 400

    items_response = requests.get(
        f"{SERVER_URL}/items", timeout=REQUEST_TIMEOUT)
    items = items_response.json()

    for item_id in cart:
        item = items.get(item_id)
        if item:
            cart[item_id]["price"] = item["price"]
            cart[item_id]["name"] = item["name"]

    total_items = sum(details["quantity"] for details in cart.values())
    conn = get_main_db_connection()
    cursor = conn.cursor()

    timeline = {
        "Order Accepted": False,
        "Venmo Payment Received": False,
        "Shopping in U-Store": False,
        "Checked Out": False,
        "On Delivery": False,
        "Delivered": False,}

    cursor.execute(
        """INSERT INTO orders
        (status, user_id, total_items, cart, location, timeline)
        VALUES (?, ?, ?, ?, ?, ?)""",
        (
            "PLACED",
            user_id,
            total_items,
            json.dumps(cart),
            delivery_location,
            json.dumps(timeline), ),)

    conn.commit()
    conn.close()

    user_cursor.execute(
        "UPDATE users SET cart = '{}' WHERE user_id = ?", (user_id,))

    user_conn.commit()
    user_conn.close()

    return jsonify({"success": True}), 200


@app.route("/deliver")
def deliver():
    """Display available deliveries for deliverers."""
    current_username = authenticate()
    user_id = session.get("user_id")
    if not user_id:
        return redirect(url_for("home"))

    conn = get_main_db_connection()
    cursor = conn.cursor()

    available_deliveries = cursor.execute(
        "SELECT * FROM orders WHERE status = 'PLACED'").fetchall()

    my_deliveries = cursor.execute(
        """SELECT * FROM orders
        WHERE status = 'CLAIMED' AND claimed_by = ?""",
        (user_id,),).fetchall()

    available_deliveries = [dict(delivery) for delivery in available_deliveries]
    my_deliveries = [dict(delivery) for delivery in my_deliveries]

    for delivery in available_deliveries + my_deliveries:
        cart = json.loads(delivery["cart"])
        subtotal = sum(
            item["quantity"] * item["price"] for item in cart.values())
        delivery["earnings"] = round(
            subtotal * DELIVERY_FEE_PERCENTAGE, 2)

    conn.close()

    return render_template(
        "deliver.html",
        available_deliveries=available_deliveries,
        my_deliveries=my_deliveries,
        username=current_username,)


@app.route("/delivery/<delivery_id>")
def delivery_details(delivery_id):
    """Display details of a specific delivery."""
    current_username = authenticate()
    response = requests.get(
        f"{SERVER_URL}/delivery/{delivery_id}", timeout=REQUEST_TIMEOUT)
    if response.status_code == 200:
        delivery = response.json()
        return render_template(
            "delivery_details.html",
            delivery=delivery,
            username=current_username,)
    return "Delivery not found", 404


@app.route("/accept_delivery/<int:delivery_id>", methods=["POST"])
def accept_delivery(delivery_id):
    """Mark the delivery as accepted by changing its status."""
    user_id = session.get("user_id")
    if not user_id:
        return redirect(url_for("auth.login"))

    update_order_claim_status(user_id, delivery_id)
    return redirect(
        url_for("deliverer_timeline", delivery_id=delivery_id))


@app.route("/decline_delivery/<delivery_id>", methods=["POST"])
def decline_delivery(delivery_id):
    """Decline a delivery by forwarding the request to the backend server."""
    response = requests.post(
        f"{SERVER_URL}/decline_delivery/{delivery_id}",
        timeout=REQUEST_TIMEOUT,)
    if response.status_code == 200:
        return redirect(url_for("deliver"))
    return "Error declining delivery", response.status_code


@app.route("/update_checklist", methods=["POST"])
def update_checklist():
    """Update the order's timeline based on deliverer's actions."""
    data = request.get_json()
    order_id = data.get("order_id")
    step = data.get("step")
    checked = data.get("checked")

    user_id = session.get("user_id")
    if not user_id:
        return (
            jsonify({"success": False, "error": "User not logged in"}),
            401,)

    conn = get_main_db_connection()
    cursor = conn.cursor()

    cursor.execute(
        "SELECT timeline, claimed_by FROM orders WHERE id = ?",
        (order_id,),)
    order = cursor.fetchone()

    if not order:
        conn.close()
        return (
            jsonify({"success": False, "error": "Order not found"}),
            404,)

    if order["claimed_by"] != user_id:
        conn.close()
        return (
            jsonify(
                {
                    "success": False,
                    "error": "Not authorized to update this order",
                }
            ), 403,)

    timeline = json.loads(order["timeline"])
    steps = [
        "Order Accepted",
        "Venmo Payment Received",
        "Shopping in U-Store",
        "Checked Out",
        "On Delivery",
        "Delivered",]
    step_index = steps.index(step)

    if checked:
        if step_index > 0:
            previous_step = steps[step_index - 1]
            if not timeline.get(previous_step, False):
                conn.close()
                return (
                    jsonify(
                        {
                            "success": False,
                            "error": "Previous step must be completed first.",
                        }
                    ), 400,)
    else:
        if any(
            timeline.get(steps[i], False)
            for i in range(step_index + 1, len(steps))):
            conn.close()
            return (
                jsonify(
                    {
                        "success": False,
                        "error": "Cannot uncheck step with completed next steps.",
                    }
                ), 400,)

    timeline[step] = checked
    cursor.execute(
        "UPDATE orders SET timeline = ? WHERE id = ?",
        (json.dumps(timeline), order_id),)
    conn.commit()
    conn.close()

    return jsonify({"success": True, "timeline": timeline}), 200


@app.route("/add_favorite/<item_id>", methods=["POST"])
def add_favorite(item_id):
    """Add an item to the user's favorites."""
    user_id = session.get("user_id")
    if not user_id:
        return (
            jsonify({"success": False, "error": "User not logged in"}),
            401,)

    logging.info(
        "Adding favorite: user_id=%s, item_id=%s", user_id, item_id)

    try:
        item_id = int(item_id)
    except ValueError:
        return (
            jsonify({"success": False, "error": "Invalid item ID"}),
            400,)

    conn = get_user_db_connection()
    cursor = conn.cursor()
    cursor.execute(
        """INSERT OR IGNORE INTO favorites (user_id, item_id)
        VALUES (?, ?)""",
        (user_id, item_id),)
    conn.commit()
    conn.close()
    return jsonify({"success": True}), 200


@app.route("/remove_favorite/<item_id>", methods=["POST"])
def remove_favorite(item_id):
    """Remove an item from the user's favorites."""
    user_id = session.get("user_id")
    if not user_id:
        return (
            jsonify({"success": False, "error": "User not logged in"}),
            401,)

    logging.info(
        "Removing favorite: user_id=%s, item_id=%s", user_id, item_id)

    try:
        item_id = int(item_id)
    except ValueError:
        return (
            jsonify({"success": False, "error": "Invalid item ID"}),
            400,)

    conn = get_user_db_connection()
    cursor = conn.cursor()
    cursor.execute(
        "DELETE FROM favorites WHERE user_id = ? AND item_id = ?",
        (user_id, item_id),
    )
    conn.commit()
    conn.close()
    return jsonify({"success": True}), 200

@app.route("/profile", methods=["GET", "POST"])
def profile():
    username = authenticate()
    if "user_id" not in session:
        return redirect(url_for("auth.login"))
    user_id = session["user_id"]

    # Connect to both databases
    user_conn = get_user_db_connection()
    main_conn = get_main_db_connection()

<<<<<<< HEAD
    if request.method == "POST":
        venmo_handle = request.form.get("venmo_handle")
        phone_number = request.form.get("phone_number")
        cursor.execute(
            """UPDATE users
            SET venmo_handle = ?, phone_number = ?
            WHERE user_id = ?""",
            (venmo_handle, phone_number, user_id),
        )
        conn.commit()
        conn.close()
        flash("Profile updated successfully!")
        return redirect(url_for("profile"))
=======
    user_cursor = user_conn.cursor()
    main_cursor = main_conn.cursor()
>>>>>>> e766d4e6

    # Fetch user's venmo handle and phone number
    user = user_cursor.execute(
        "SELECT venmo_handle, phone_number FROM users WHERE user_id = ?",
        (user_id,),
    ).fetchone()

    # Fetch favorite item_ids
    user_cursor.execute(
        "SELECT item_id FROM favorites WHERE user_id = ?", (user_id,)
    )
    favorite_item_ids = [row["item_id"] for row in user_cursor.fetchall()]

    # Fetch details for favorite items from items table
    favorite_items = []
    if favorite_item_ids:
        placeholder = ",".join("?" for _ in favorite_item_ids)  # Create placeholders for IN clause
        query = f"SELECT id, name, price, category FROM items WHERE id IN ({placeholder})"
        favorite_items = main_cursor.execute(query, favorite_item_ids).fetchall()

    user_conn.close()
    main_conn.close()

    # Fetch user data, orders, and stats
    user_profile = get_user_data(user_id)
    orders = get_user_orders(user_id)
    stats = calculate_user_stats(orders)

    orders_with_totals = []
    for order in orders:
        cart = json.loads(order["cart"])
        subtotal = sum(
            details.get("quantity", 0) * details.get("price", 0)
            for item_id, details in cart.items()
        )
        order_data = dict(order)
        order_data["total"] = round(subtotal, 2)
        orders_with_totals.append(order_data)

    return render_template(
        "profile.html",
        username=username,
        orders=orders_with_totals,
        stats=stats,
        user_profile=user_profile,
        venmo_handle=user["venmo_handle"] if user else "",
        phone_number=user["phone_number"] if user else "",
        favorites=favorite_items,  # Pass favorite items to the template
    )






@app.route("/get_cart_count", methods=["GET"])
def get_cart_count():
    """Return the current cart count for the logged-in user."""
    user_id = session.get("user_id")
    if not user_id:
        return (
            jsonify({"success": False, "error": "User not logged in"}),
            401,)

    response = requests.get(
        f"{SERVER_URL}/cart",
        json={"user_id": user_id},
        timeout=REQUEST_TIMEOUT,)

    if response.status_code != 200:
        return (
            jsonify(
                {"success": False, "error": "Failed to fetch cart data"}
            ),
            500,)

    items_in_cart = len(response.json())
    return jsonify({"success": True, "cart_count": items_in_cart})


@app.route("/get_cart_status", methods=["GET"])
def get_cart_status():
    """Return the current cart status for the logged-in user."""
    user_id = session.get("user_id")
    if not user_id:
        return (
            jsonify({"success": False, "error": "User not logged in"}),
            401,)

    user = get_user_cart(user_id)

    if user is None:
        return (
            jsonify({"success": False, "error": "User not found"}),
            404,)

    cart = json.loads(user["cart"]) if user["cart"] else {}

    return jsonify({"success": True, "cart": cart})


@app.route("/deliverer_timeline/<int:delivery_id>")
def deliverer_timeline(delivery_id):
    """Display the deliverer's timeline for a specific delivery."""
    current_username = authenticate()
    user_id = session.get("user_id")
    if not user_id:
        return redirect(url_for("auth.login"))

    conn = get_main_db_connection()
    cursor = conn.cursor()

    cursor.execute("SELECT * FROM orders WHERE id = ?", (delivery_id,))
    order_row = cursor.fetchone()

    shopper_venmo = None
    shopper_phone = None
    if order_row:
        user_conn = get_user_db_connection()
        user_cursor = user_conn.cursor()
        user_cursor.execute(
            """SELECT venmo_handle, phone_number
            FROM users WHERE user_id = ?""",
            (order_row["user_id"],),)
        shopper = user_cursor.fetchone()
        if shopper:
            shopper_venmo = shopper["venmo_handle"]
            shopper_phone = shopper["phone_number"]
        user_conn.close()

    conn.close()

    if not order_row:
        return "Order not found.", 404

    order = dict(order_row)
    order["timeline"] = json.loads(order.get("timeline", "{}"))
    order["cart"] = json.loads(order.get("cart", "{}"))

    return render_template(
        "deliverer_timeline.html",
        order=order,
        shopper_venmo=shopper_venmo,
        shopper_phone=shopper_phone,
        username=current_username,)


@app.route("/order_details/<int:order_id>")
def order_details(order_id):
    """Display details of a specific order."""
    current_username = authenticate()
    if "user_id" not in session:
        return redirect(url_for("auth.login"))

    conn = get_main_db_connection()
    cursor = conn.cursor()

    cursor.execute("SELECT * FROM orders WHERE id = ?", (order_id,))
    order_row = cursor.fetchone()
    conn.commit()
    conn.close()

    if not order_row:
        return "Order not found.", 404

    order = dict(order_row)
    order["cart"] = json.loads(order.get("cart", "{}"))
    cart = order["cart"]

    subtotal = sum(
        details.get("quantity", 0) * details.get("price", 0)
        for item_id, details in cart.items())

    return render_template(
        "order_details.html",
        order=order,
        subtotal=subtotal,
        username=current_username,)


if __name__ == "__main__":
    init_user_db()
    app.run(host="localhost", port=8000, debug=get_debug_mode())<|MERGE_RESOLUTION|>--- conflicted
+++ resolved
@@ -776,26 +776,24 @@
     user_conn = get_user_db_connection()
     main_conn = get_main_db_connection()
 
-<<<<<<< HEAD
+    user_cursor = user_conn.cursor()
+    main_cursor = main_conn.cursor()
+
+    # Fetch user's venmo handle and phone number
     if request.method == "POST":
         venmo_handle = request.form.get("venmo_handle")
         phone_number = request.form.get("phone_number")
-        cursor.execute(
+        user_cursor.execute(
             """UPDATE users
             SET venmo_handle = ?, phone_number = ?
             WHERE user_id = ?""",
             (venmo_handle, phone_number, user_id),
         )
-        conn.commit()
-        conn.close()
+        user_conn.commit()
+        user_conn.close()
         flash("Profile updated successfully!")
         return redirect(url_for("profile"))
-=======
-    user_cursor = user_conn.cursor()
-    main_cursor = main_conn.cursor()
->>>>>>> e766d4e6
-
-    # Fetch user's venmo handle and phone number
+
     user = user_cursor.execute(
         "SELECT venmo_handle, phone_number FROM users WHERE user_id = ?",
         (user_id,),
