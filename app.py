#!/usr/bin/env python
"""
app.py
Authors: TigerCart team
"""

import json
import requests
from flask import (
    Flask,
    render_template,
    redirect,
    url_for,
    request,
    session,
    jsonify,
)
from config import get_debug_mode, SECRET_KEY
from database import get_main_db_connection, get_user_db_connection

app = Flask(__name__)
app.secret_key = SECRET_KEY

# Define the base URL for the server
SERVER_URL = "http://localhost:5150"
REQUEST_TIMEOUT = 5  # Timeout in seconds for all requests
DELIVERY_FEE_PERCENTAGE = 0.1


@app.route("/login", methods=["GET", "POST"])
def login():
    """Login page to authenticate the user."""
    if request.method == "POST":
        user_id = request.form.get("user_id")
        session["user_id"] = user_id
        user = (
            get_user_db_connection()
            .execute(
                "SELECT name FROM users WHERE user_id = ?", (user_id,)
            )
            .fetchone()
        )
        session["user_name"] = user["name"] if user else "Guest"
        return redirect(url_for("home"))

    users = (
        get_user_db_connection()
        .execute("SELECT * FROM users")
        .fetchall()
    )
    return render_template("login.html", users=users)


@app.route("/logout", methods=["POST"])
def logout():
    """Logs the user out and clears the session."""
    session["user_id"] = None
    return "", 204


@app.route("/")
def home():
    """Home page. Redirects to login if user is not logged in."""
    if "user_id" not in session:
        return redirect(url_for("login"))
    return render_template("home.html")


@app.route("/shop")
def shop():
    """Displays items available in the shop."""
    response = requests.get(
        f"{SERVER_URL}/items", timeout=REQUEST_TIMEOUT
    )
    sample_items = response.json()
    return render_template("shop.html", items=sample_items)


@app.route("/category_view/<category>")
def category_view(category):
    """Displays items in a specific category."""
    response = requests.get(
        f"{SERVER_URL}/items", timeout=REQUEST_TIMEOUT
    )
    sample_items = response.json()
    items_in_category = {
        k: v
        for k, v in sample_items.items()
        if v.get("category") == category
    }
    return render_template(
        "category_view.html", category=category, items=items_in_category
    )


@app.route("/cart_view")
def cart_view():
    """Displays the cart view with item subtotals and total cost."""
    items_response = requests.get(
        f"{SERVER_URL}/items", timeout=REQUEST_TIMEOUT
    )
    cart_response = requests.get(
        f"{SERVER_URL}/cart",
        json={"user_id": session["user_id"]},
        timeout=REQUEST_TIMEOUT,
    )

    sample_items = items_response.json()
    cart = cart_response.json()

    subtotal = sum(
        details.get("quantity", 0)
        * sample_items.get(item_id, {}).get("price", 0)
        for item_id, details in cart.items()
        if isinstance(details, dict)
    )
    delivery_fee = round(subtotal * DELIVERY_FEE_PERCENTAGE, 2)
    total = round(subtotal + delivery_fee, 2)

    return render_template(
        "cart_view.html",
        cart=cart,
        items=sample_items,
        subtotal=subtotal,
        delivery_fee=delivery_fee,
        total=total,
    )


@app.route("/add_to_cart/<item_id>", methods=["POST"])
def add_to_cart(item_id):
    """Adds an item to the cart."""
    response = requests.post(
        f"{SERVER_URL}/cart",
        json={
            "user_id": session["user_id"],
            "item_id": item_id,
            "action": "add",
        },
        timeout=REQUEST_TIMEOUT,
    )
    return jsonify(response.json())


@app.route("/delete_item/<item_id>", methods=["POST"])
def delete_item(item_id):
    """Deletes an item from the cart."""
    response = requests.post(
        f"{SERVER_URL}/cart",
        json={
            "user_id": session["user_id"],
            "item_id": item_id,
            "action": "delete",
        },
        timeout=REQUEST_TIMEOUT,
    )
    return jsonify(response.json())


@app.route("/update_cart/<item_id>/<action>", methods=["POST"])
def update_cart(item_id, action):
    """Updates the cart by increasing or decreasing item quantities."""
    user_id = session["user_id"]
    if action == "increase":
        requests.post(
            f"{SERVER_URL}/cart",
            json={
                "user_id": user_id,
                "item_id": item_id,
                "action": "add",
            },
            timeout=REQUEST_TIMEOUT,
        )
    elif action == "decrease":
        # Get the current cart to check the item's quantity
        cart_response = requests.get(
            f"{SERVER_URL}/cart",
            json={"user_id": user_id},
            timeout=REQUEST_TIMEOUT,
        )
        cart = cart_response.json()

        quantity = cart.get(item_id, {}).get("quantity", 0)
        if quantity > 1:
            # Decrease quantity by 1
            requests.post(
                f"{SERVER_URL}/cart",
                json={
                    "user_id": user_id,
                    "item_id": item_id,
                    "quantity": quantity - 1,
                    "action": "update",
                },
                timeout=REQUEST_TIMEOUT,
            )
        elif quantity == 1:
            # Remove the item if quantity reaches 1
            requests.post(
                f"{SERVER_URL}/cart",
                json={
                    "user_id": user_id,
                    "item_id": item_id,
                    "action": "delete",
                },
                timeout=REQUEST_TIMEOUT,
            )
    return jsonify({"success": True})


@app.route("/order_confirmation")
def order_confirmation():
    """Displays the order confirmation page with items in cart."""
    response = requests.get(
        f"{SERVER_URL}/cart",
        json={"user_id": session["user_id"]},
        timeout=REQUEST_TIMEOUT,
    )
    items_in_cart = len(response.json())
    return render_template(
        "order_confirmation.html", items_in_cart=items_in_cart
    )


@app.route("/place_order", methods=["POST"])
def place_order():
    """Places an order and clears the user's cart."""
    user_id = session.get("user_id")
    data = request.get_json()
    delivery_location = data.get("delivery_location")

    if not delivery_location:
        return jsonify({"error": "Delivery location is required"}), 400

    # Fetch user's cart
    user_conn = get_user_db_connection()
    user_cursor = user_conn.cursor()
    user = user_cursor.execute(
        "SELECT cart FROM users WHERE user_id = ?", (user_id,)
    ).fetchone()
    cart = json.loads(user["cart"]) if user and user["cart"] else {}

    if not cart:
        return jsonify({"error": "Cart is empty"}), 400

    # Fetch items to get current prices
    items_response = requests.get(f"{SERVER_URL}/items", timeout=REQUEST_TIMEOUT)
    items = items_response.json()

    # Update cart with item prices
    for item_id in cart:
        item = items.get(item_id)
        if item:
            cart[item_id]["price"] = item["price"]
            cart[item_id]["name"] = item["name"]

    total_items = sum(details["quantity"] for details in cart.values())

    # Insert the delivery information into the orders table
    conn = get_main_db_connection()
    cursor = conn.cursor()
    cursor.execute(
        """INSERT INTO orders
        (status, user_id, total_items, cart, location)
        VALUES (?, ?, ?, ?, ?)""",
        (
            "placed",
            user_id,
            total_items,
            json.dumps(cart),
            delivery_location,
        ),
    )

    # Clear the user's cart after placing the order
    user_cursor.execute(
        "UPDATE users SET cart = '{}' WHERE user_id = ?", (user_id,)
    )
    conn.commit()
    user_conn.commit()
    conn.close()
    user_conn.close()

    return redirect(url_for("home"))

@app.route("/deliver")
def deliver():
    """Displays all deliveries available for claiming."""
    response = requests.get(
        f"{SERVER_URL}/deliveries", timeout=REQUEST_TIMEOUT
    )
    deliveries = response.json()
    return render_template(
        "deliver.html", deliveries=deliveries.values()
    )


@app.route("/delivery/<delivery_id>")
def delivery_details(delivery_id):
    """Displays details of a specific delivery."""
    response = requests.get(
        f"{SERVER_URL}/delivery/{delivery_id}", timeout=REQUEST_TIMEOUT
    )
    if response.status_code == 200:
        delivery = response.json()
        return render_template(
            "delivery_details.html", delivery=delivery
        )
    return "Delivery not found", 404


@app.route("/accept_delivery/<delivery_id>", methods=["POST"])
def accept_delivery(delivery_id):
    """Accepts a delivery by forwarding the request to the backend server."""
    response = requests.post(
        f"{SERVER_URL}/accept_delivery/{delivery_id}",
        timeout=REQUEST_TIMEOUT,
    )
    if response.status_code == 200:
        # Redirect to the delivery timeline or confirmation page
        return redirect(
            url_for("delivery_timeline", delivery_id=delivery_id)
        )
    return "Error accepting delivery", response.status_code


@app.route("/decline_delivery/<delivery_id>", methods=["POST"])
def decline_delivery(delivery_id):
    """Declines a delivery by forwarding the request to the backend server."""
    response = requests.post(
        f"{SERVER_URL}/decline_delivery/{delivery_id}",
        timeout=REQUEST_TIMEOUT,
    )
    if response.status_code == 200:
        return redirect(url_for("deliver"))
    return "Error declining delivery", response.status_code


@app.route("/delivery_timeline/<delivery_id>")
def delivery_timeline(delivery_id):
    """Displays a timeline for the accepted delivery."""
    # Fetch necessary data for the delivery timeline
    response = requests.get(
        f"{SERVER_URL}/delivery/{delivery_id}",
        timeout=REQUEST_TIMEOUT,
    )
    if response.status_code == 200:
        delivery = response.json()
        return render_template(
            "deliverer_timeline.html", delivery=delivery,
            items=delivery['cart']
        )
    return "Delivery not found", 404


@app.route('/shopper_timeline', methods=['GET'])
def shopper_timeline(): #maybe add delivery id as a var
    """Displays a timeline for the shopper for their delivery"""
    # Get timeline data for the shopper
    response = requests.get(
        f'{SERVER_URL}/get_shopper_timeline',
        timeout=REQUEST_TIMEOUT,
    )
    if response.status_code == 200:
        timeline_stuff = response.json()
        print('app', timeline_stuff)
        return render_template('shopper_timeline.html')
<<<<<<< HEAD
    
=======
>>>>>>> ccd2455b
    return 'Order not found', 404



def get_user_data(user_id):
    """Fetches user data from the database."""
    conn = get_user_db_connection()
    cursor = conn.cursor()
    user = cursor.execute(
        "SELECT * FROM users WHERE user_id = ?", (user_id,)
    ).fetchone()
    conn.close()
    return user

def get_user_orders(user_id):
    """Fetches all orders made by the user."""
    conn = get_main_db_connection()
    cursor = conn.cursor()
    orders = cursor.execute(
        "SELECT * FROM orders WHERE user_id = ? ORDER BY timestamp DESC", (user_id,)
    ).fetchall()
    conn.close()
    return orders

def calculate_user_stats(orders):
    """Calculates statistics based on the user's orders."""
    total_spent = 0
    total_items = 0
    for order in orders:
        total_items += order['total_items']
        cart = json.loads(order['cart'])
        subtotal = sum(
            details.get("quantity", 0) * details.get("price", 0)
            for details in cart.values()
        )
        total_spent += subtotal

    stats = {
        'total_orders': len(orders),
        'total_spent': round(total_spent, 2),
        'total_items': total_items,
    }
    return stats

def calculate_order_total(order):
    """Calculates the total amount for an order."""
    cart = json.loads(order['cart'])
    subtotal = sum(
        details.get("quantity", 0) * details.get("price", 0)
        for details in cart.values()
    )
    return round(subtotal, 2)

@app.route('/profile')
def profile():
    """Displays the user's profile, order history, and statistics."""
    if 'user_id' not in session:
        return redirect(url_for('login'))

    user_id = session['user_id']

    # Fetch user data and orders
    user_data = get_user_data(user_id)
    orders = get_user_orders(user_id)
    stats = calculate_user_stats(orders)

    # Calculate order totals and prepare data for template
    orders_with_totals = []
    for order in orders:
        cart = json.loads(order['cart'])
        subtotal = sum(
            details.get("quantity", 0) * details.get("price", 0)
            for item_id, details in cart.items()
        )
        order_data = dict(order)
        order_data['total'] = round(subtotal, 2)
        orders_with_totals.append(order_data)

    return render_template('profile.html', user=user_data, orders=orders_with_totals, stats=stats)



if __name__ == "__main__":
    app.run(port=8000, debug=get_debug_mode())<|MERGE_RESOLUTION|>--- conflicted
+++ resolved
@@ -364,10 +364,6 @@
         timeline_stuff = response.json()
         print('app', timeline_stuff)
         return render_template('shopper_timeline.html')
-<<<<<<< HEAD
-    
-=======
->>>>>>> ccd2455b
     return 'Order not found', 404
 
 
