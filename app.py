#!/usr/bin/env python
"""
app.py
Main application logic for the U-Store web application using PostgreSQL.
Loads credentials from secrets.txt via database.py and uses psycopg2.

This version includes code to compute real delivery stats and provide `delivery_stats` to the profile template.
"""

import json
import logging
import requests
from datetime import datetime, timezone, timedelta
from flask import (
    Flask,
    flash,
    jsonify,
    redirect,
    render_template,
    request,
    session,
    url_for,
)
from auth import auth_bp, authenticate
from config import get_debug_mode, SECRET_KEY
from database import (
    get_main_db_connection,
    get_user_db_connection,
    init_user_db,
)
from db_utils import update_order_claim_status, get_user_cart
from flask_wtf.csrf import CSRFProtect

logging.basicConfig(level=logging.DEBUG)

app = Flask(__name__)
app.secret_key = SECRET_KEY
app.register_blueprint(auth_bp)
csrf = CSRFProtect(app)

SERVER_URL = "http://localhost:5150"
REQUEST_TIMEOUT = 5
DELIVERY_FEE_PERCENTAGE = 0.1

EST = timezone(timedelta(hours=-5))

# –––––––––––––––––––––––––––––––––––––––––––––––––––––––––––––––––––––
# User Data Management
# –––––––––––––––––––––––––––––––––––––––––––––––––––––––––––––––––––––
def get_user_data(user_id):
    conn = get_user_db_connection()
    cursor = conn.cursor()
    cursor.execute("SELECT * FROM users WHERE user_id = %s", (user_id,))
    user = cursor.fetchone()
    conn.close()
    return user


def get_user_orders(user_id):
    conn = get_main_db_connection()
    cursor = conn.cursor()
    cursor.execute(
        "SELECT * FROM orders WHERE user_id = %s ORDER BY timestamp DESC",
        (user_id,),
    )
    orders = cursor.fetchall()
    conn.close()
    return orders


def calculate_user_stats(orders):
    total_spent = 0
    total_items = 0
    for order in orders:
        total_items += order["total_items"]
        cart = json.loads(order["cart"])
        subtotal = sum(
            details.get("quantity", 0) * details.get("price", 0)
            for details in cart.values()
        )
        total_spent += subtotal

    return {
        "total_orders": len(orders),
        "total_spent": round(total_spent, 2),
        "total_items": total_items,
    }


def get_average_rating(user_id, role):
    conn = get_user_db_connection()
    cursor = conn.cursor()
    if role == "deliverer":
        cursor.execute(
            """
            SELECT deliverer_rating_sum AS s, deliverer_rating_count AS c
            FROM users WHERE user_id = %s
        """,
            (user_id,),
        )
    else:
        cursor.execute(
            """
            SELECT shopper_rating_sum AS s, shopper_rating_count AS c
            FROM users WHERE user_id = %s
        """,
            (user_id,),
        )
    row = cursor.fetchone()
    conn.close()
    if row and row["c"] and row["c"] > 0:
        return round(row["s"] / row["c"], 1)
    return None


def update_rating(user_id, rater_role, rating):
    if rating < 1 or rating > 5:
        return False
    conn = get_user_db_connection()
    cursor = conn.cursor()

    if rater_role == "deliverer":
        # deliverer being rated by shopper
        cursor.execute(
            """
            UPDATE users
            SET deliverer_rating_sum = deliverer_rating_sum + %s,
                deliverer_rating_count = deliverer_rating_count + 1
            WHERE user_id = %s
        """,
            (rating, user_id),
        )
    elif rater_role == "shopper":
        # shopper being rated by deliverer
        cursor.execute(
            """
            UPDATE users
            SET shopper_rating_sum = shopper_rating_sum + %s,
                shopper_rating_count = shopper_rating_count + 1
            WHERE user_id = %s
        """,
            (rating, user_id),
        )
    else:
        conn.close()
        return False

    conn.commit()
    conn.close()
    return True


def get_delivery_stats(user_id):
    """
    Calculate real delivery stats for a deliverer.
    Consider a delivery completed if status='FULFILLED' and claimed_by=user_id.
    We'll sum up all earnings from these deliveries.
    """
    conn = get_main_db_connection()
    cursor = conn.cursor()
    cursor.execute(
        "SELECT cart FROM orders WHERE claimed_by = %s AND status = 'FULFILLED'",
        (user_id,),
    )
    completed_orders = cursor.fetchall()
    conn.close()

    deliveries_completed = len(completed_orders)
    money_made = 0.0
    for order in completed_orders:
        cart = json.loads(order["cart"])
        subtotal = sum(
            item.get("quantity", 0) * item.get("price", 0)
            for item in cart.values()
        )
        earnings = round(subtotal * DELIVERY_FEE_PERCENTAGE, 2)
        money_made += earnings

    return {
        "deliveries_completed": deliveries_completed,
        "money_made": round(money_made, 2),
    }


# –––––––––––––––––––––––––––––––––––––––––––––––––––––––––––––––––––––
# Routes for Navigation and Rendering
# –––––––––––––––––––––––––––––––––––––––––––––––––––––––––––––––––––––


@app.route("/", methods=["GET"])
@app.route("/index", methods=["GET"])
def home():
    username = authenticate()
    session["user_id"] = username

    conn = get_user_db_connection()
    cursor = conn.cursor()
    cursor.execute(
        """INSERT INTO users (user_id, name, cart)
        VALUES (%s, %s, '{}')
        ON CONFLICT (user_id) DO NOTHING""",
        (session["user_id"], username),
    )
    conn.commit()

    cursor.execute(
        "SELECT phone_number, venmo_handle FROM users WHERE user_id = %s",
        (session["user_id"],),
    )
    user = cursor.fetchone()
    conn.close()

    if not user["phone_number"] or not user["venmo_handle"]:
        return redirect(url_for("profile"))

    return render_template("home.html", username=username)


@app.route("/shop")
def shop():
    username = authenticate()
    try:
        response = requests.get(
            f"{SERVER_URL}/items", timeout=REQUEST_TIMEOUT
        )
        response.raise_for_status()
        sample_items = response.json()

        categories = set()
        for item in sample_items.values():
            db_category = item.get("category", "")
            pretty_category = db_category.replace("_", " ").title()
            categories.add(pretty_category)
    except (requests.RequestException, ValueError) as e:
        logging.error("Error fetching shop items: %s", str(e))
        flash("Unable to load shop items. Please try again later.")
        return redirect(url_for("home"))

    user_id = session.get("user_id")
    if not user_id:
        return redirect(url_for("auth.login"))

    categories = sorted(list(categories))

    conn = get_user_db_connection()
    cursor = conn.cursor()
    cursor.execute(
        "SELECT COUNT(*) as count FROM favorites WHERE user_id = %s",
        (user_id,),
    )
    favorite_count = cursor.fetchone()["count"]
    conn.close()

    if favorite_count > 0:
        categories.insert(0, "Favorites")

    conn = get_main_db_connection()
    cursor = conn.cursor()
    cursor.execute(
        """SELECT * FROM orders
        WHERE user_id = %s AND status IN ('PLACED', 'CLAIMED')
        ORDER BY timestamp DESC LIMIT 1""",
        (user_id,),
    )
    current_order = cursor.fetchone()
    conn.close()

    return render_template(
        "shop.html",
        categories=categories,
        current_order=current_order,
        username=username,
    )


@app.route("/favorites")
def favorites_view():
    username = authenticate()
    user_id = session.get("user_id")
    if not user_id:
        return redirect(url_for("auth.login"))

    conn = get_user_db_connection()
    cursor = conn.cursor()
    cursor.execute(
        "SELECT item_id FROM favorites WHERE user_id = %s", (user_id,)
    )
    favorite_items = {str(row["item_id"]) for row in cursor.fetchall()}
    conn.close()

    response = requests.get(
        f"{SERVER_URL}/items", timeout=REQUEST_TIMEOUT
    )
    all_items = response.json()

    favorite_items_dict = {
        item_id: item
        for item_id, item in all_items.items()
        if item_id in favorite_items
    }

    return render_template(
        "category_view.html",
        category="Favorites",
        items=favorite_items_dict,
        favorites=favorite_items,
        username=username,
    )


@app.route("/shopper_timeline")
def shopper_timeline():
    username = authenticate()
    user_id = session.get("user_id")
    if not user_id:
        return redirect(url_for("home"))

    conn = get_main_db_connection()
    cursor = conn.cursor()
    cursor.execute(
        """SELECT * FROM orders
        WHERE user_id = %s
        ORDER BY timestamp DESC LIMIT 1""",
        (user_id,),
    )
    order = cursor.fetchone()

    deliverer_venmo = None
    deliverer_phone = None
    deliverer_avg_rating = None
    if order and order["claimed_by"]:
        deliverer_avg_rating = get_average_rating(
            order["claimed_by"], "deliverer"
        )

    if order and order["claimed_by"]:
        user_conn = get_user_db_connection()
        user_cursor = user_conn.cursor()
        user_cursor.execute(
            "SELECT venmo_handle, phone_number FROM users WHERE user_id = %s",
            (order["claimed_by"],),
        )
        deliverer = user_cursor.fetchone()
        if deliverer:
            deliverer_venmo = deliverer["venmo_handle"]
            deliverer_phone = deliverer["phone_number"]
        user_conn.close()

    conn.close()

    if not order:
        return "No orders found."

    order_dict = dict(order)
    order_dict["timeline"] = json.loads(
        order_dict.get("timeline", "{}")
    )
    order_dict["cart"] = json.loads(order_dict.get("cart", "{}"))

    if "timestamp" in order_dict and order_dict["timestamp"]:
        order_dict["timestamp"] = convert_to_est(
            order_dict["timestamp"]
        )

    return render_template(
        "shopper_timeline.html",
        order=order_dict,
        deliverer_venmo=deliverer_venmo,
        deliverer_phone=deliverer_phone,
        username=username,
    )


@app.route("/category_view/<category>")
def category_view(category):
    username = authenticate()
    if "user_id" not in session:
        return redirect(url_for("auth.login"))
    user_id = session["user_id"]

    conn = get_user_db_connection()
    cursor = conn.cursor()
    cursor.execute(
        "SELECT item_id FROM favorites WHERE user_id = %s", (user_id,)
    )
    favorites = {str(row["item_id"]) for row in cursor.fetchall()}
    conn.close()

    response = requests.get(
        f"{SERVER_URL}/items", timeout=REQUEST_TIMEOUT
    )
    sample_items = response.json()

    items_in_category = {
        k: v
        for k, v in sample_items.items()
        if v.get("category", "").upper() == category.upper()
    }

    return render_template(
        "category_view.html",
        category=category,
        items=items_in_category,
        favorites=favorites,
        username=username,
    )


@app.route("/cart_view")
def cart_view():
    username = authenticate()
    if "user_id" not in session:
        return redirect(url_for("home"))

    try:
        # Fetch items and cart data
        items_response = requests.get(f"{SERVER_URL}/items", timeout=REQUEST_TIMEOUT)
        cart_response = requests.get(
            f"{SERVER_URL}/cart",
            json={"user_id": session["user_id"]},
            timeout=REQUEST_TIMEOUT,
        )

        # Parse responses
        sample_items = items_response.json()

        # Check if cart response is valid
        if cart_response.status_code != 200:
            logging.error(f"Cart fetch failed: {cart_response.json()}")
            cart = {}
        else:
            cart = cart_response.json()

    except Exception as e:
        logging.error(f"Error fetching cart data: {e}")
        sample_items = {}
        cart = {}

    # Calculate subtotal, delivery fee, and total
    subtotal = sum(
        details.get("quantity", 0)
        * sample_items.get(item_id, {}).get("price", 0)
        for item_id, details in cart.items()
        if isinstance(details, dict)
    )
    delivery_fee = round(subtotal * DELIVERY_FEE_PERCENTAGE, 2)
    total = round(subtotal + delivery_fee, 2)

    return render_template(
        "cart_view.html",
        cart=cart,
        items=sample_items,
        subtotal=subtotal,
        delivery_fee=delivery_fee,
        total=total,
        username=username,
    )


<<<<<<< HEAD

@app.route("/add_to_cart/<item_id>", methods=["POST"])
def add_to_cart(item_id):
    response = requests.post(
        f"{SERVER_URL}/cart",
        json={
            "user_id": session["user_id"],
            "item_id": item_id,
            "action": "add",
        },
        timeout=REQUEST_TIMEOUT,
    )
=======
@app.route("/deliver")
def deliver():
    current_username = authenticate()
    user_id = session.get("user_id")
    if not user_id:
        return redirect(url_for("home"))
>>>>>>> 42100303

    conn = get_main_db_connection()
    cursor = conn.cursor()

    cursor.execute("SELECT * FROM orders WHERE status = 'PLACED'")
    available_deliveries = cursor.fetchall()

    cursor.execute(
        """SELECT * FROM orders
        WHERE status = 'CLAIMED' AND claimed_by = %s""",
        (user_id,),
    )
    my_deliveries = cursor.fetchall()

    available_deliveries = [
        dict(delivery) for delivery in available_deliveries
    ]
    my_deliveries = [dict(delivery) for delivery in my_deliveries]

    for delivery in available_deliveries + my_deliveries:
        cart = json.loads(delivery["cart"])
        subtotal = sum(
            item["quantity"] * item.get("price", 0)
            for item in cart.values()
        )
        delivery["earnings"] = round(
            subtotal * DELIVERY_FEE_PERCENTAGE, 2
        )

    conn.close()

    return render_template(
        "deliver.html",
        available_deliveries=available_deliveries,
        my_deliveries=my_deliveries,
        username=current_username,
    )


@app.route("/delivery/<delivery_id>")
def delivery_details(delivery_id):
    current_username = authenticate()
    response = requests.get(
        f"{SERVER_URL}/delivery/{delivery_id}", timeout=REQUEST_TIMEOUT
    )
    if response.status_code == 200:
        delivery = response.json()
        return render_template(
            "delivery_details.html",
            delivery=delivery,
            username=current_username,
        )
    return "Delivery not found", 404


@app.route("/profile", methods=["GET", "POST"])
def profile():
    username = authenticate()
    if "user_id" not in session:
        return redirect(url_for("auth.login"))
    user_id = session["user_id"]

    user_conn = get_user_db_connection()
    main_conn = get_main_db_connection()

    user_cursor = user_conn.cursor()
    main_cursor = main_conn.cursor()

    user_cursor.execute(
        "SELECT phone_number, venmo_handle FROM users WHERE user_id = %s",
        (user_id,),
    )
    user = user_cursor.fetchone()

    if not user["phone_number"] or not user["venmo_handle"]:
        flash(
            "You have not yet submitted your phone number and Venmo handle. Please complete your profile before continuing.",
            "warning",
        )

    if request.method == "POST":
        venmo_handle = request.form.get("venmo_handle")
        phone_number = request.form.get("phone_number")
        user_cursor.execute(
            """UPDATE users
            SET venmo_handle = %s, phone_number = %s
            WHERE user_id = %s""",
            (venmo_handle, phone_number, user_id),
        )
        user_conn.commit()
        user_conn.close()
        session.pop("_flashes", None)
        flash("Profile updated successfully!")
        return redirect(url_for("profile"))

    user_cursor.execute(
        "SELECT venmo_handle, phone_number FROM users WHERE user_id = %s",
        (user_id,),
    )
    user = user_cursor.fetchone()

    user_cursor.execute(
        "SELECT item_id FROM favorites WHERE user_id = %s", (user_id,)
    )
    favorite_item_ids = [
        row["item_id"] for row in user_cursor.fetchall()
    ]

    favorite_items = []
    if favorite_item_ids:
        placeholder = ",".join(["%s"] * len(favorite_item_ids))
        query = f"SELECT store_code as id, name, price, category FROM items WHERE store_code IN ({placeholder})"
        main_cursor.execute(query, favorite_item_ids)
        favorite_items = main_cursor.fetchall()

    user_conn.close()
    main_conn.close()

    user_profile = get_user_data(user_id)
    orders = get_user_orders(user_id)
    stats = calculate_user_stats(orders)

    orders_with_totals = []
    for order in orders:
        cart = json.loads(order["cart"])
        subtotal = sum(
            details.get("quantity", 0) * details.get("price", 0)
            for details in cart.values()
        )
        order_data = dict(order)
        order_data["total"] = round(subtotal, 2)
        orders_with_totals.append(order_data)

    deliverer_avg_rating = get_average_rating(user_id, "deliverer")
    shopper_avg_rating = get_average_rating(user_id, "shopper")

    # Compute delivery stats for the user as a deliverer
    delivery_stats = get_delivery_stats(user_id)

    return render_template(
        "profile.html",
        username=username,
        orders=orders_with_totals,
        stats=stats,
        user_profile=user_profile,
        venmo_handle=user["venmo_handle"] if user else "",
        phone_number=user["phone_number"] if user else "",
        favorites=favorite_items,
        deliverer_avg_rating=deliverer_avg_rating,
        shopper_avg_rating=shopper_avg_rating,
        delivery_stats=delivery_stats,  # now includes money_made
    )


@app.route("/order_confirmation")
def order_confirmation():
    username = authenticate()
    response = requests.get(
        f"{SERVER_URL}/cart",
        json={"user_id": session["user_id"]},
        timeout=REQUEST_TIMEOUT,
    )
    items_in_cart = len(response.json())
    return render_template(
        "order_confirmation.html",
        items_in_cart=items_in_cart,
        username=username,
    )


@app.route("/logout_confirmation")
def logout_confirmation():
    return render_template("logout_confirmation.html")


# –––––––––––––––––––––––––––––––––––––––––––––––––––––––––––––––––––––
# API Endpoints for Data Operations
# –––––––––––––––––––––––––––––––––––––––––––––––––––––––––––––––––––––


@app.route("/get_category_items")
def get_category_items():
    category = request.args.get("category")
    if not category:
        return jsonify({"error": "Category not specified"}), 400

    if category == "Favorites":
        user_id = session.get("user_id")
        if not user_id:
            return jsonify({"error": "User not logged in"}), 401

        conn = get_user_db_connection()
        cursor = conn.cursor()
        cursor.execute(
            "SELECT item_id FROM favorites WHERE user_id = %s",
            (user_id,),
        )
        favorite_items = {
            str(row["item_id"]) for row in cursor.fetchall()
        }
        conn.close()

        response = requests.get(
            f"{SERVER_URL}/items", timeout=REQUEST_TIMEOUT
        )
        all_items = response.json()
        items_in_category = {
            k: v for k, v in all_items.items() if k in favorite_items
        }
    else:
        db_category = category.upper()
        response = requests.get(
            f"{SERVER_URL}/items", timeout=REQUEST_TIMEOUT
        )
        all_items = response.json()
        items_in_category = {
            k: v
            for k, v in all_items.items()
            if v.get("category", "").replace(" ", "")
            == db_category.replace(" ", "")
        }

    user_id = session.get("user_id")
    favorite_item_ids = set()
    if user_id:
        conn = get_user_db_connection()
        cursor = conn.cursor()
        cursor.execute(
            "SELECT item_id FROM favorites WHERE user_id = %s",
            (user_id,),
        )
        favorite_items = cursor.fetchall()
        conn.close()
        favorite_item_ids = {
            str(row["item_id"]) for row in favorite_items
        }

    for item_id_str, item in items_in_category.items():
        item["is_favorite"] = item_id_str in favorite_item_ids

    return jsonify({"items": items_in_category})


@app.route("/get_cart_data")
def get_cart_data():
    user_id = session.get("user_id")
    if not user_id:
        return (
            jsonify({"success": False, "error": "User not logged in"}),
            401,
        )

    cart_response = requests.get(
        f"{SERVER_URL}/cart",
        json={"user_id": user_id},
        timeout=REQUEST_TIMEOUT,
    )

    if cart_response.status_code != 200:
        return (
            jsonify(
                {"success": False, "error": "Failed to fetch cart data"}
            ),
            500,
        )

    items_response = requests.get(
        f"{SERVER_URL}/items", timeout=REQUEST_TIMEOUT
    )
    items = items_response.json()

    cart = cart_response.json()
    subtotal = sum(
        details.get("quantity", 0)
        * items.get(item_id, {}).get("price", 0)
        for item_id, details in cart.items()
        if isinstance(details, dict)
    )
    delivery_fee = round(subtotal * DELIVERY_FEE_PERCENTAGE, 2)
    total = round(subtotal + delivery_fee, 2)

    return jsonify(
        {
            "success": True,
            "cart": cart,
            "items": items,
            "subtotal": f"{subtotal:.2f}",
            "delivery_fee": f"{delivery_fee:.2f}",
            "total": f"{total:.2f}",
        }
    )


@app.route("/get_cart_count", methods=["GET"])
def get_cart_count():
    user_id = session.get("user_id")
    if not user_id:
        return (
            jsonify({"success": False, "error": "User not logged in"}),
            401,
        )

    response = requests.get(
        f"{SERVER_URL}/cart",
        json={"user_id": user_id},
        timeout=REQUEST_TIMEOUT,
    )

    if response.status_code != 200:
        return (
            jsonify(
                {"success": False, "error": "Failed to fetch cart data"}
            ),
            500,
        )

    items_in_cart = len(response.json())
    return jsonify({"success": True, "cart_count": items_in_cart})


@app.route("/get_cart_status", methods=["GET"])
def get_cart_status():
    user_id = session.get("user_id")
    if not user_id:
        return (
            jsonify({"success": False, "error": "User not logged in"}),
            401,
        )

    user = get_user_cart(user_id)
    if user is None:
        return (
            jsonify({"success": False, "error": "User not found"}),
            404,
        )

    cart = json.loads(user["cart"]) if user["cart"] else {}
    return jsonify({"success": True, "cart": cart})


# –––––––––––––––––––––––––––––––––––––––––––––––––––––––––––––––––––––
# Shopping and Cart Management
# –––––––––––––––––––––––––––––––––––––––––––––––––––––––––––––––––––––


@app.route("/add_to_cart/<item_id>", methods=["POST"])
def add_to_cart(item_id):
    response = requests.post(
        f"{SERVER_URL}/cart",
        json={
            "user_id": session["user_id"],
            "item_id": item_id,
            "action": "add",
        },
        timeout=REQUEST_TIMEOUT,
    )

    return jsonify(response.json())


@app.route("/delete_item/<item_id>", methods=["POST"])
def delete_item(item_id):
    user_id = session["user_id"]
    response = requests.post(
        f"{SERVER_URL}/cart",
        json={
            "user_id": user_id,
            "item_id": item_id,
            "action": "delete",
        },
        timeout=REQUEST_TIMEOUT,
    )

    if response.status_code != 200:
        return (
            jsonify(
                {"success": False, "error": "Failed to delete item"}
            ),
            500,
        )

    cart_response = requests.get(
        f"{SERVER_URL}/cart",
        json={"user_id": user_id},
        timeout=REQUEST_TIMEOUT,
    )
    cart = cart_response.json()

    items_response = requests.get(
        f"{SERVER_URL}/items", timeout=REQUEST_TIMEOUT
    )
    items = items_response.json()

    subtotal = sum(
        details.get("quantity", 0)
        * items.get(item_id, {}).get("price", 0)
        for item_id, details in cart.items()
        if isinstance(details, dict)
    )
    delivery_fee = round(subtotal * DELIVERY_FEE_PERCENTAGE, 2)
    total = round(subtotal + delivery_fee, 2)

    return jsonify(
        {
            "success": True,
            "cart": cart,
            "subtotal": f"{subtotal:.2f}",
            "delivery_fee": f"{delivery_fee:.2f}",
            "total": f"{total:.2f}",
        }
    )


@app.route("/update_cart/<item_id>/<action>", methods=["POST"])
def update_cart(item_id, action):
    user_id = session["user_id"]

    if action == "increase":
        response = requests.post(
            f"{SERVER_URL}/cart",
            json={
                "user_id": user_id,
                "item_id": item_id,
                "action": "add",
            },
            timeout=REQUEST_TIMEOUT,
        )
    elif action == "decrease":
        cart_response = requests.get(
            f"{SERVER_URL}/cart",
            json={"user_id": user_id},
            timeout=REQUEST_TIMEOUT,
        )
        cart = cart_response.json()
        quantity = cart.get(item_id, {}).get("quantity", 0)

        if quantity > 1:
            response = requests.post(
                f"{SERVER_URL}/cart",
                json={
                    "user_id": user_id,
                    "item_id": item_id,
                    "quantity": quantity - 1,
                    "action": "update",
                },
                timeout=REQUEST_TIMEOUT,
            )
        elif quantity == 1:
            response = requests.post(
                f"{SERVER_URL}/cart",
                json={
                    "user_id": user_id,
                    "item_id": item_id,
                    "action": "delete",
                },
                timeout=REQUEST_TIMEOUT,
            )
        else:
            return (
                jsonify(
                    {"success": False, "error": "Item not in cart"}
                ),
                400,
            )
    else:
        return (
            jsonify({"success": False, "error": "Invalid action"}),
            400,
        )

    if response.status_code != 200:
        return (
            jsonify(
                {"success": False, "error": "Failed to update cart"}
            ),
            500,
        )

    return jsonify({"success": True})


@app.route("/order_details/<int:order_id>")
def order_details(order_id):
    current_username = authenticate()
    if "user_id" not in session:
        return redirect(url_for("auth.login"))

    conn = get_main_db_connection()
    cursor = conn.cursor()
    cursor.execute("SELECT * FROM orders WHERE id = %s", (order_id,))
    order_row = cursor.fetchone()
    conn.commit()
    conn.close()

    if not order_row:
        return "Order not found.", 404

    order = dict(order_row)
    order["cart"] = json.loads(order.get("cart", "{}"))
    cart = order["cart"]

    subtotal = sum(
        details.get("quantity", 0) * details.get("price", 0)
        for item_id, details in cart.items()
    )

    if "timestamp" in order and order["timestamp"]:
        order["timestamp"] = convert_to_est(order["timestamp"])

    return render_template(
        "order_details.html",
        order=order,
        subtotal=subtotal,
        username=current_username,
    )


@app.route("/place_order", methods=["POST"])
def place_order():
    user_id = session.get("user_id")
    data = request.get_json()
    delivery_location = data.get("delivery_location")

    if not delivery_location:
        return jsonify({"error": "Delivery location is required"}), 400

    user_conn = get_user_db_connection()
    user_cursor = user_conn.cursor()
    user_cursor.execute(
        "SELECT cart FROM users WHERE user_id = %s", (user_id,)
    )
    user = user_cursor.fetchone()
    cart = json.loads(user["cart"]) if user and user["cart"] else {}

    if not cart:
        return jsonify({"error": "Cart is empty"}), 400

    items_response = requests.get(
        f"{SERVER_URL}/items", timeout=REQUEST_TIMEOUT
    )
    items = items_response.json()

    for item_id in cart:
        item = items.get(item_id)
        if item:
            cart[item_id]["price"] = item["price"]
            cart[item_id]["name"] = item["name"]

    total_items = sum(details["quantity"] for details in cart.values())
    conn = get_main_db_connection()
    cursor = conn.cursor()

    timeline = {
        "Order Accepted": False,
        "Venmo Payment Received": False,
        "Shopping in U-Store": False,
        "Checked Out": False,
        "On Delivery": False,
        "Delivered": False,
    }

    cursor.execute(
        """INSERT INTO orders
        (status, user_id, total_items, cart, location, timeline)
        VALUES (%s, %s, %s, %s, %s, %s)""",
        (
            "PLACED",
            user_id,
            total_items,
            json.dumps(cart),
            delivery_location,
            json.dumps(timeline),
        ),
    )

    conn.commit()
    conn.close()

    user_cursor.execute(
        "UPDATE users SET cart = '{}' WHERE user_id = %s", (user_id,)
    )
    user_conn.commit()
    user_conn.close()

    return jsonify({"success": True}), 200


@app.route("/order_status/<int:order_id>")
def order_status(order_id):
    conn = get_main_db_connection()
    cursor = conn.cursor()
    cursor.execute(
        "SELECT timeline FROM orders WHERE id = %s", (order_id,)
    )
    order = cursor.fetchone()
    conn.close()

    if not order:
        return jsonify({"error": "Order not found."}), 404

    timeline = json.loads(order["timeline"])
    return jsonify({"timeline": timeline})


# –––––––––––––––––––––––––––––––––––––––––––––––––––––––––––––––––––––
# Delivery Management
# –––––––––––––––––––––––––––––––––––––––––––––––––––––––––––––––––––––


@app.route("/accept_delivery/<int:delivery_id>", methods=["POST"])
def accept_delivery(delivery_id):
    user_id = session.get("user_id")
    if not user_id:
        return redirect(url_for("auth.login"))

    update_order_claim_status(user_id, delivery_id)
    return redirect(
        url_for("deliverer_timeline", delivery_id=delivery_id)
    )


@app.route(
    "/decline_delivery/<delivery_id>",
    methods=["POST"],
    endpoint="decline_delivery",
)
def decline_delivery_route(delivery_id):
    response = requests.post(
        f"{SERVER_URL}/decline_delivery/{delivery_id}",
        timeout=REQUEST_TIMEOUT,
    )
    if response.status_code == 200:
        return redirect(url_for("deliver"))
    return "Error declining delivery", response.status_code


@app.route("/update_checklist", methods=["POST"])
def update_checklist():
    data = request.get_json()
    order_id = data.get("order_id")
    step = data.get("step")
    checked = data.get("checked")

    user_id = session.get("user_id")
    if not user_id:
        return (
            jsonify({"success": False, "error": "User not logged in"}),
            401,
        )

    conn = get_main_db_connection()
    cursor = conn.cursor()
    cursor.execute(
        "SELECT timeline, claimed_by FROM orders WHERE id = %s",
        (order_id,),
    )
    order = cursor.fetchone()

    if not order:
        conn.close()
        return (
            jsonify({"success": False, "error": "Order not found"}),
            404,
        )

    if order["claimed_by"] != user_id:
        conn.close()
        return (
            jsonify({"success": False, "error": "Not authorized"}),
            403,
        )

    timeline = json.loads(order["timeline"])
    steps = [
        "Order Accepted",
        "Venmo Payment Received",
        "Shopping in U-Store",
        "Checked Out",
        "On Delivery",
        "Delivered",
    ]
    step_index = steps.index(step)

    if checked:
        if step_index > 0:
            previous_step = steps[step_index - 1]
            if not timeline.get(previous_step, False):
                conn.close()
                return (
                    jsonify(
                        {
                            "success": False,
                            "error": "Previous step must be completed first.",
                        }
                    ),
                    400,
                )
    else:
        if any(
            timeline.get(steps[i], False)
            for i in range(step_index + 1, len(steps))
        ):
            conn.close()
            return (
                jsonify(
                    {
                        "success": False,
                        "error": "Cannot uncheck step with completed next steps.",
                    }
                ),
                400,
            )

    timeline[step] = checked
    cursor.execute(
        "UPDATE orders SET timeline = %s WHERE id = %s",
        (json.dumps(timeline), order_id),
    )
    conn.commit()
    conn.close()

    return jsonify({"success": True, "timeline": timeline}), 200

@app.route("/deliverer_timeline/<int:delivery_id>")
def deliverer_timeline(delivery_id):
    current_username = authenticate()
    user_id = session.get("user_id")
    if not user_id:
        return redirect(url_for("auth.login"))

    conn = get_main_db_connection()
    cursor = conn.cursor()
    cursor.execute("SELECT * FROM orders WHERE id = %s", (delivery_id,))
    order_row = cursor.fetchone()
    conn.close()

    if not order_row:
        return "Order not found.", 404

    order = dict(order_row)
    shopper_avg_rating = get_average_rating(order["user_id"], "shopper")

    user_conn = get_user_db_connection()
    user_cursor = user_conn.cursor()
    user_cursor.execute(
        "SELECT venmo_handle, phone_number FROM users WHERE user_id = %s",
        (order["user_id"],),
    )
    shopper = user_cursor.fetchone()
    if shopper:
        shopper_venmo = shopper["venmo_handle"]
        shopper_phone = shopper["phone_number"]
    else:
        shopper_venmo = None
        shopper_phone = None
    user_conn.close()

    order["timeline"] = json.loads(order.get("timeline", "{}"))
    order["cart"] = json.loads(order.get("cart", "{}"))

    if "timestamp" in order and order["timestamp"]:
        order["timestamp"] = convert_to_est(order["timestamp"])

    return render_template(
        "deliverer_timeline.html",
        order=order,
        shopper_venmo=shopper_venmo,
        shopper_phone=shopper_phone,
        shopper_avg_rating=shopper_avg_rating,
        username=current_username,
    )

# –––––––––––––––––––––––––––––––––––––––––––––––––––––––––––––––––––––
# Utilities (Timezone, Ratings, Favorites)
# –––––––––––––––––––––––––––––––––––––––––––––––––––––––––––––––––––––

@app.route("/add_favorite/<item_id>", methods=["POST"])
def add_favorite(item_id):
    user_id = session.get("user_id")
    if not user_id:
        return (
            jsonify({"success": False, "error": "User not logged in"}),
            401,
        )

    logging.info(
        "Adding favorite: user_id=%s, item_id=%s", user_id, item_id
    )

    conn = get_user_db_connection()
    cursor = conn.cursor()
    try:
        cursor.execute(
            """INSERT INTO favorites (user_id, item_id)
            VALUES (%s, %s)
            ON CONFLICT (user_id, item_id) DO NOTHING""",
            (user_id, item_id),
        )
        conn.commit()
        return jsonify({"success": True}), 200
    except Exception as e:
        logging.error("Error adding favorite: %s", str(e))
        return (
            jsonify({"success": False, "error": "Internal error."}),
            500,
        )
    finally:
        conn.close()


@app.route("/remove_favorite/<item_id>", methods=["POST"])
def remove_favorite(item_id):
    user_id = session.get("user_id")
    if not user_id:
        return (
            jsonify({"success": False, "error": "User not logged in"}),
            401,
        )

    logging.info(
        "Removing favorite: user_id=%s, item_id=%s", user_id, item_id
    )

    conn = get_user_db_connection()
    cursor = conn.cursor()
    try:
        cursor.execute(
            "DELETE FROM favorites WHERE user_id = %s AND item_id = %s",
            (user_id, item_id),
        )
        conn.commit()
        return jsonify({"success": True}), 200
    except Exception as e:
        logging.error("Error removing favorite: %s", str(e))
        return (
            jsonify({"success": False, "error": "Internal error."}),
            500,
        )
    finally:
        conn.close()


@app.route("/submit_rating", methods=["POST"])
def submit_rating():
    user_id = session.get("user_id")
    if not user_id:
        return (
            jsonify({"success": False, "error": "Not logged in"}),
            401,
        )

    data = request.get_json()
    rated_user_id = data.get("rated_user_id")
    rater_role = data.get("rater_role")
    rating = data.get("rating")
    order_id = data.get("order_id")

    if not (rated_user_id and rater_role and rating and order_id):
        return (
            jsonify({"success": False, "error": "Missing fields"}),
            400,
        )

    conn = get_main_db_connection()
    cursor = conn.cursor()
    cursor.execute("SELECT * FROM orders WHERE id = %s", (order_id,))
    order = cursor.fetchone()

    if not order:
        conn.close()
        return (
            jsonify({"success": False, "error": "Order not found"}),
            404,
        )

    timeline = json.loads(order["timeline"])
    if not timeline.get("Delivered"):
        conn.close()
        return (
            jsonify(
                {
                    "success": False,
                    "error": "Cannot rate before order is delivered",
                }
            ),
            400,
        )

    # Authorization check
    if rater_role == "deliverer":
        if order["claimed_by"] != user_id:
            conn.close()
            return (
                jsonify({"success": False, "error": "Not authorized"}),
                403,
            )
    elif rater_role == "shopper":
        if order["user_id"] != user_id:
            conn.close()
            return (
                jsonify({"success": False, "error": "Not authorized"}),
                403,
            )
    else:
        conn.close()
        return jsonify({"success": False, "error": "Invalid role"}), 400

    # Update the rating in users table
    if not update_rating(rated_user_id, rater_role, int(rating)):
        conn.close()
        return (
            jsonify(
                {"success": False, "error": "Rating update failed"}
            ),
            500,
        )

    # Mark that this user role has rated
    if rater_role == "deliverer":
        cursor.execute(
            "UPDATE orders SET deliverer_rated = TRUE WHERE id = %s",
            (order_id,),
        )
    else:
        cursor.execute(
            "UPDATE orders SET shopper_rated = TRUE WHERE id = %s",
            (order_id,),
        )

    # Check if both have rated
    cursor.execute(
        "SELECT shopper_rated, deliverer_rated FROM orders WHERE id = %s",
        (order_id,),
    )
    row = cursor.fetchone()
    if row["shopper_rated"] and row["deliverer_rated"]:
        # Mark order as FULFILLED
        cursor.execute(
            "UPDATE orders SET status = 'FULFILLED' WHERE id = %s",
            (order_id,),
        )

    conn.commit()
    conn.close()

    return (
        jsonify({"success": True, "redirect_url": url_for("home")}),
        200,
    )

def convert_to_est(dt_utc):
    # dt_utc is already a datetime object with a UTC timezone or naive (assume UTC)
    if dt_utc.tzinfo is None:
        # If it's a naive datetime, attach UTC tzinfo
        dt_utc = dt_utc.replace(tzinfo=timezone.utc)

    EST = timezone(timedelta(hours=-5))
    dt_est = dt_utc.astimezone(EST)
    return dt_est.strftime("%Y-%m-%d %H:%M EST")

if __name__ == "__main__":
    init_user_db()
    app.run(host="localhost", port=8000, debug=get_debug_mode())<|MERGE_RESOLUTION|>--- conflicted
+++ resolved
@@ -457,27 +457,12 @@
     )
 
 
-<<<<<<< HEAD
-
-@app.route("/add_to_cart/<item_id>", methods=["POST"])
-def add_to_cart(item_id):
-    response = requests.post(
-        f"{SERVER_URL}/cart",
-        json={
-            "user_id": session["user_id"],
-            "item_id": item_id,
-            "action": "add",
-        },
-        timeout=REQUEST_TIMEOUT,
-    )
-=======
 @app.route("/deliver")
 def deliver():
     current_username = authenticate()
     user_id = session.get("user_id")
     if not user_id:
         return redirect(url_for("home"))
->>>>>>> 42100303
 
     conn = get_main_db_connection()
     cursor = conn.cursor()
