--- conflicted
+++ resolved
@@ -44,7 +44,6 @@
 def home():
     """Shows home page."""
     username = auth.authenticate()
-<<<<<<< HEAD
     session["user_id"] = username
 
     conn = get_user_db_connection()
@@ -55,9 +54,6 @@
 
 
     return render_template("home.html", username=username)
-=======
-    return render_template("home.html", username=username,)
->>>>>>> 84df5479
 
 
 @app.route("/settings", methods=["GET", "POST"])
@@ -82,12 +78,8 @@
     conn.close()
     return render_template(
         "settings.html",
-<<<<<<< HEAD
-        venmo_handle=user["venmo_handle"] if user else ""
-=======
         venmo_handle=user["venmo_handle"] if user else "",
         username=username,
->>>>>>> 84df5479
     )
 
 
@@ -623,11 +615,7 @@
 @app.route("/profile")
 def profile():
     """Displays the user's profile, order history, and statistics."""
-<<<<<<< HEAD
-    username=auth.authenticate()
-=======
-    username = auth.authenticate()
->>>>>>> 84df5479
+    username = auth.authenticate()
     if "user_id" not in session:
         return redirect(url_for("login"))
 
