--- conflicted
+++ resolved
@@ -11,10 +11,6 @@
 import re
 import flask
 import ssl
-<<<<<<< HEAD
-
-=======
->>>>>>> 84df5479
 from top import app
 from flask import (
     Blueprint,
@@ -34,12 +30,8 @@
 
 auth_bp = Blueprint("auth", __name__)
 _CAS_URL = "https://fed.princeton.edu/cas/"
-<<<<<<< HEAD
 USERNAME = None
-
-=======
 context = ssl._create_unverified_context()
->>>>>>> 84df5479
 # -----------------------------------------------------------------------
 
 # Return url after stripping out the "ticket" parameter that was
@@ -72,12 +64,9 @@
         + urllib.parse.quote(ticket)
     )
     lines = []
-<<<<<<< HEAD
 
     context = ssl._create_unverified_context()
 
-=======
->>>>>>> 84df5479
     with urllib.request.urlopen(val_url, context=context) as flo:
         lines = flo.readlines()  # Should return 2 lines.
     if len(lines) != 2:
@@ -127,9 +116,6 @@
     # The user is authenticated, so store the username in the session.
     username = username.strip()
     flask.session["username"] = username
-<<<<<<< HEAD
-    USERNAME = username
-=======
 
     # Now, retrieve or create the user_id in the database
     conn = get_user_db_connection()
@@ -154,7 +140,6 @@
     # Store user_id in the session
     flask.session["user_id"] = user_id
 
->>>>>>> 84df5479
     return username
 
 
