--- conflicted
+++ resolved
@@ -4,12 +4,6 @@
 {% block title %}Welcome - TigerCart{% endblock %}
 
 {% block content %}
-<<<<<<< HEAD
-<h1>Welcome to TigerCart, {{ username }}!</h1>
-<p>What would you like to do?</p>
-<a href="{{ url_for('shop') }}">Shop</a>
-<a href="{{ url_for('deliver') }}">Deliver</a>
-=======
     <h1>Welcome to TigerCart {{ username }}!</h1>
     <p>What would you like to do?</p>
     <a href="{{ url_for('shop') }}">Shop</a>
@@ -30,5 +24,4 @@
         <p><strong>Status:</strong> {{ current_delivery['status'] }}</p>
         <a href="{{ url_for('delivery_timeline', delivery_id=current_delivery['id']) }}">View Delivery Timeline</a>
     {% endif %}
->>>>>>> 84df5479
 {% endblock %}